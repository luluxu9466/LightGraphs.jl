<<<<<<< HEAD
type DiGraph<:AbstractGraph
    vertices::UnitRange{Int}
    edges::Set{Edge}
    fadjlist::Vector{Vector{Int}} # [src]: (dst), (dst), (dst)
    badjlist::Vector{Vector{Int}} # [dst]: (src), (src), (src)
end


=======
>>>>>>> ecfab458
function show(io::IO, g::DiGraph)
    if length(vertices(g)) == 0
        print(io, "empty directed graph")
    else
        print(io, "{$(nv(g)), $(ne(g))} directed graph")
    end
end

function DiGraph(n::Int)
    fadjlist = Vector{Int}[]
    badjlist = Vector{Int}[]
    for i = 1:n
        push!(badjlist, Int[])
        push!(fadjlist, Int[])
    end
    return DiGraph(1:n, Set{Edge}(), badjlist, fadjlist)
end

DiGraph() = DiGraph(0)

function DiGraph{T<:Real}(adjmx::AbstractMatrix{T})
    dima, dimb = size(adjmx)
    if dima != dimb
        error("Adjacency / distance matrices must be square")
    else
        g = DiGraph(dima)
        for i=1:dima, j=1:dima
            if adjmx[i,j] > 0 && !isinf(adjmx[i,j])
                add_edge!(g,i,j)
            end
        end
    end
    return g
end

function DiGraph(g::Graph)
    h = DiGraph(nv(g))
    for e in edges(g)
        add_edge!(h,e)
        add_edge!(h,reverse(e))
    end

    return h
end


function add_edge!(g::DiGraph, e::Edge)
    if !(has_vertex(g,src(e)) && has_vertex(g,dst(e)))
        throw(BoundsError())
    elseif e in edges(g)
        error("Edge $e is already in graph")
    else
        reve = reverse(e)
        push!(g.fadjlist[src(e)], dst(e))
        push!(g.badjlist[dst(e)], src(e))
        push!(g.edges, e)
    end
    return e
end

function rem_edge!(g::DiGraph, e::Edge)
    reve = reverse(e)
    if !(has_edge(g,e))
        error("Edge $e is not in graph")
    end

    i = findfirst(g.fadjlist[src(e)], dst(e))
    splice!(g.fadjlist[src(e)], i)
    i = findfirst(g.badjlist[dst(e)], src(e))
    splice!(g.badjlist[dst(e)], i)
    pop!(g.edges, e)
    return e
end

has_edge(g::DiGraph, e::Edge) = e in edges(g)

degree(g::DiGraph, v::Int) = indegree(g,v) + outdegree(g,v)
# all_neighbors(g::DiGraph, v::Int) = neighbors(g, v)
density(g::DiGraph) = ne(g) / (nv(g) * (nv(g)-1))<|MERGE_RESOLUTION|>--- conflicted
+++ resolved
@@ -1,14 +1,3 @@
-<<<<<<< HEAD
-type DiGraph<:AbstractGraph
-    vertices::UnitRange{Int}
-    edges::Set{Edge}
-    fadjlist::Vector{Vector{Int}} # [src]: (dst), (dst), (dst)
-    badjlist::Vector{Vector{Int}} # [dst]: (src), (src), (src)
-end
-
-
-=======
->>>>>>> ecfab458
 function show(io::IO, g::DiGraph)
     if length(vertices(g)) == 0
         print(io, "empty directed graph")
@@ -46,11 +35,9 @@
 
 function DiGraph(g::Graph)
     h = DiGraph(nv(g))
-    for e in edges(g)
-        add_edge!(h,e)
-        add_edge!(h,reverse(e))
-    end
-
+    h.edges = union(edges(g), Set{Pair{Int64,Int64}}(map(reverse, edges(g))))
+    h.fadjlist = fadj(g)
+    h.badjlist = badj(g)
     return h
 end
 
